--- conflicted
+++ resolved
@@ -1,6 +1,7 @@
 package digibyte
 
 import (
+	"math/big"
 	"time"
 
 	"github.com/btcsuite/btcd/chaincfg"
@@ -20,7 +21,6 @@
 	}
 }
 
-<<<<<<< HEAD
 var (
 	bigOne       = big.NewInt(1)
 	mainPowLimit = new(big.Int).Sub(new(big.Int).Lsh(bigOne, 224), bigOne)
@@ -40,8 +40,6 @@
 	DefinedDeployments
 )
 
-=======
->>>>>>> 909b9361
 // genesisCoinbaseTx is the coinbase transaction for the genesis blocks for
 // the main network, regression test network, and test network (version 3).
 var genesisCoinbaseTx = wire.MsgTx{
@@ -148,14 +146,8 @@
 	HDCoinType: 0x14,
 }
 
-<<<<<<< HEAD
-// RegressionNetParams returns the chain configuration for a devnet/regnet
-var RegressionNetParams = chaincfg.Params{
-	Name: "regtest",
-=======
 var TestnetParams = chaincfg.Params{
 	Name: "testnet",
->>>>>>> 909b9361
 
 	// DigiByte has 0xdab5bffa as RegTest (same as Bitcoin's RegTest).
 	// Setting it to an arbitrary value (leet_hex(digibyte)), so that we can
